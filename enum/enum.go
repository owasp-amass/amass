--- conflicted
+++ resolved
@@ -30,9 +30,6 @@
 	// Link graph that collects all the information gathered by the enumeration
 	Graph graph.DataHandler
 
-	// Names already known prior to the enumeration
-	ProvidedNames []string
-
 	// The channel that will receive the results
 	Output chan *requests.Output
 
@@ -61,10 +58,6 @@
 	e := &Enumeration{
 		Config:      config.NewConfig(),
 		Bus:         eb.NewEventBus(),
-<<<<<<< HEAD
-=======
-		Pool:        resolvers.SetupResolverPool(config.DefaultPublicResolvers, true, true),
->>>>>>> 763cc8d0
 		Output:      make(chan *requests.Output, 100),
 		Done:        make(chan struct{}, 2),
 		pause:       make(chan struct{}, 2),
@@ -72,7 +65,12 @@
 		filter:      sf.NewStringFilter(),
 		outputQueue: new(utils.Queue),
 	}
-	e.Pool = resolvers.NewResolverPool(e.Config.Resolvers)
+
+	e.Pool = resolvers.SetupResolverPool(
+		e.Config.Resolvers,
+		e.Config.ScoreResolvers,
+		e.Config.MonitorResolverRate,
+	)
 	if e.Pool == nil {
 		return nil
 	}
@@ -91,7 +89,6 @@
 		return err
 	}
 
-	fmt.Printf("%+v\n", e.Config)
 	// Setup the correct graph database handler
 	err := e.setupGraph()
 	if err != nil {
@@ -101,11 +98,6 @@
 
 	e.Bus.Subscribe(requests.OutputTopic, e.sendOutput)
 	defer e.Bus.Unsubscribe(requests.OutputTopic, e.sendOutput)
-
-	// Select the data sources desired by the user
-	if len(e.Config.DisabledDataSources) > 0 {
-		e.dataSources = ExcludeDisabledDataSources(e.dataSources, e.Config)
-	}
 
 	// Add all the data sources that successfully start to the list
 	var sources []services.Service
@@ -147,7 +139,7 @@
 	logTick := time.NewTicker(time.Minute)
 
 	if e.Config.Timeout > 0 {
-		time.AfterFunc(time.Duration(e.Config.Timeout)*time.Second, func() {
+		time.AfterFunc(time.Duration(e.Config.Timeout)*time.Minute, func() {
 			e.Config.Log.Printf("Enumeration exceeded provided timeout")
 			close(e.Done)
 		})
@@ -256,7 +248,7 @@
 
 func (e *Enumeration) submitProvidedNames(wg *sync.WaitGroup) {
 	defer wg.Done()
-	for _, name := range e.ProvidedNames {
+	for _, name := range e.Config.ProvidedNames {
 		if domain := e.Config.WhichDomain(name); domain != "" {
 			e.Bus.Publish(requests.NewNameTopic, &requests.DNSRequest{
 				Name:   name,
@@ -459,24 +451,4 @@
 		names = append(names, source.String())
 	}
 	return names
-}
-
-// ExcludeDisabledDataSources returns a list of data sources excluding DisabledDataSources.
-func ExcludeDisabledDataSources(srvs []services.Service, cfg *config.Config) []services.Service {
-	var enabled []services.Service
-
-	for _, s := range srvs {
-		include := true
-
-		for _, disabled := range cfg.DisabledDataSources {
-			if strings.EqualFold(disabled, s.String()) {
-				include = false
-				break
-			}
-		}
-		if include {
-			enabled = append(enabled, s)
-		}
-	}
-	return enabled
 }