--- conflicted
+++ resolved
@@ -22,11 +22,7 @@
 		NewAlienVault(sys),
 		NewCloudflare(sys),
 		NewDNSDB(sys),
-<<<<<<< HEAD
-		NewDNSDumpster(sys),
 		NewFOFA(sys),
-=======
->>>>>>> 6fa74e92
 		NewNetworksDB(sys),
 		NewRADb(sys),
 		NewTeamCymru(sys),
