--- conflicted
+++ resolved
@@ -3,17 +3,8 @@
 WORKDIR /go/src/github.com/owasp-amass/amass
 COPY . .
 RUN go install -v ./...
-
-<<<<<<< HEAD
-<<<<<<< HEAD
-FROM alpine:3.15
-=======
-FROM alpine:3.15.4
->>>>>>> master
-=======
 FROM alpine:latest
 RUN apk --no-cache add ca-certificates
->>>>>>> 3b760393
 COPY --from=build /go/bin/amass /bin/amass
 ENV HOME /
 RUN addgroup user \
