# [![OWASP Logo](./images/owasp_logo.png) OWASP Amass](https://owasp.org/www-project-amass/)

<p align="center">
  <img src="https://github.com/OWASP/Amass/blob/master/images/amass_video.gif">
</p>

[![OWASP Flagship](https://img.shields.io/badge/owasp-flagship%20project-48A646.svg)](https://owasp.org/projects/#sec-flagships)
[![GitHub Release](https://img.shields.io/github/release/OWASP/Amass)](https://github.com/OWASP/Amass/releases)
[![GitHub Release Date](https://img.shields.io/github/release-date/OWASP/Amass)](https://github.com/OWASP/Amass/releases/latest)
[![Docker Images](https://img.shields.io/docker/pulls/caffix/amass.svg)](https://hub.docker.com/r/caffix/amass)
[![Follow on Twitter](https://img.shields.io/twitter/follow/owaspamass.svg?logo=twitter)](https://twitter.com/owaspamass)
[![Chat on Discord](https://img.shields.io/discord/433729817918308352.svg?logo=discord)](https://discord.gg/rtN8GMd)

![GitHub Test Status](https://github.com/OWASP/Amass/workflows/tests/badge.svg)
[![GoDoc](https://pkg.go.dev/badge/github.com/OWASP/Amass/v3?utm_source=godoc)](https://pkg.go.dev/github.com/OWASP/Amass/v3)
[![License](https://img.shields.io/github/license/OWASP/Amass)](https://www.apache.org/licenses/LICENSE-2.0)
[![Go Report](https://goreportcard.com/badge/github.com/OWASP/Amass)](https://goreportcard.com/report/github.com/OWASP/Amass)
[![CodeFactor](https://www.codefactor.io/repository/github/OWASP/Amass/badge)](https://www.codefactor.io/repository/github/OWASP/Amass)
[![Maintainability](https://api.codeclimate.com/v1/badges/41c139f7cf5c23df1e58/maintainability)](https://codeclimate.com/github/OWASP/Amass/maintainability)
[![Codecov](https://codecov.io/gh/OWASP/Amass/branch/master/graph/badge.svg)](https://codecov.io/gh/OWASP/Amass)

The OWASP Amass Project performs network mapping of attack surfaces and external asset discovery using open source information gathering and active reconnaissance techniques.

**Information Gathering Techniques Used:**

| Technique    | Data Sources |
|:-------------|:-------------|
| DNS          | Brute forcing, Reverse DNS sweeping, NSEC zone walking, Zone transfers, FQDN alterations/permutations, FQDN Similarity-based Guessing |
| Scraping     | Ask, Baidu, Bing, BuiltWith, DNSDumpster, HackerOne, IPv4Info, RapidDNS, Riddler, SiteDossier, Yahoo, DuckDuckGo, NetCraft |
| Certificates | Active pulls (optional), Censys, CertSpotter, Crtsh, FacebookCT, GoogleCT |
<<<<<<< HEAD
| APIs         | AlienVault, Anubis, BinaryEdge, BGPView, BufferOver, C99, CIRCL, Cloudflare, CommonCrawl, DNSDB, GitHub, HackerTarget, Mnemonic, NetworksDB, PassiveTotal, Pastebin, RADb, ReconDev, Robtex, SecurityTrails, ShadowServer, Shodan, SonarSearch, Spyse, Sublist3rAPI, Qwant, TeamCymru, ThreatBook, ThreatCrowd, ThreatMiner, Twitter, Umbrella, URLScan, VirusTotal, WhoisXML, ZETAlytics, ZoomEye, Hunter |
=======
| APIs         | AlienVault, Anubis, BinaryEdge, BGPView, BufferOver, C99, CIRCL, Cloudflare, CommonCrawl, DNSDB, GitHub, HackerTarget, Mnemonic, NetworksDB, PassiveTotal, RADb, ReconDev, Robtex, SecurityTrails, ShadowServer, Shodan, SonarSearch, Spyse, Sublist3rAPI, TeamCymru, ThreatBook, ThreatCrowd, ThreatMiner, Twitter, Umbrella, URLScan, VirusTotal, WhoisXML, ZETAlytics, ZoomEye |
>>>>>>> 69b42d0c
| Web Archives | ArchiveIt, ArchiveToday, Wayback |

----

## Installation [![Go Version](https://img.shields.io/github/go-mod/go-version/OWASP/Amass)](https://golang.org/dl/) [![Docker Images](https://img.shields.io/docker/pulls/caffix/amass.svg)](https://hub.docker.com/r/caffix/amass) [![Snapcraft](https://snapcraft.io/amass/badge.svg)](https://snapcraft.io/amass) [![GitHub Downloads](https://img.shields.io/github/downloads/OWASP/Amass/latest/total.svg)](https://github.com/OWASP/Amass/releases/latest)

> You can find some additional installation variations in the [Installation Guide](./doc/install.md).

### Prebuilt Packages

1. Simply unzip the [package](https://github.com/OWASP/Amass/releases/latest)
2. Put the precompiled binary into your path
3. Start using OWASP Amass!

#### Homebrew

```bash
brew tap caffix/amass
brew install amass
```

#### Snapcraft

```bash
sudo snap install amass
```

### Docker Container

1. Install [Docker](https://www.docker.com)
2. Pull the Docker image by running `docker pull caffix/amass`
3. Run `docker run -v OUTPUT_DIR_PATH:/.config/amass/ caffix/amass enum -brute -d example.com`

The volume argument allows the Amass graph database to persist between executions and output files to be accessed on the host system. The first field (left of the colon) of the volume option is the amass output directory that is external to Docker, while the second field is the path, internal to Docker, where amass will write the output files.

### From Sources

1. Install [Go](https://golang.org/doc/install) and setup your Go workspace
2. Download OWASP Amass by running `go get -v github.com/OWASP/Amass/v3/...`
3. At this point, the binary should be in `$GOPATH/bin`

## Documentation [![GoDoc](https://pkg.go.dev/badge/github.com/OWASP/Amass/v3?utm_source=godoc)](https://pkg.go.dev/github.com/OWASP/Amass/v3)

Use the [Installation Guide](./doc/install.md) to get started.

Go to the [User's Guide](./doc/user_guide.md) for additional information.

See the [Tutorial](./doc/tutorial.md) for example usage.

See the [Amass Scripting Engine Manual](./doc/scripting.md) for greater control over your enumeration process.

## Troubleshooting [![Chat on Discord](https://img.shields.io/discord/433729817918308352.svg?logo=discord)](https://discord.gg/rtN8GMd)

If you need help with installation and/or usage of the tool, please join our [Discord server](https://discord.gg/rtN8GMd) where community members can best help you.

:stop_sign:   **Please avoid opening GitHub issues for support requests or questions!**

## Contributing [![Contribute Yes](https://img.shields.io/badge/contribute-yes-brightgreen.svg)](./CONTRIBUTING.md) [![Chat on Discord](https://img.shields.io/discord/433729817918308352.svg?logo=discord)](https://discord.gg/rtN8GMd)

We are always happy to get new contributors on board! Please check [CONTRIBUTING.md](CONTRIBUTING.md) to learn how to
contribute to our codebase, and join our [Discord Server](https://discord.gg/rtN8GMd) to discuss current project goals.

For a list of all contributors to the OWASP Amass Project please visit our [HALL_OF_FAME.md](HALL_OF_FAME.md).

### External Projects Helping Amass Users

[Patrik's Amass data source scripts](https://github.com/PatrikFehrenbach/amass-tools/)
[amass-to-csv](https://github.com/amroot/amass-to-csv)

## References [![Bugcrowd LevelUp 0x04](https://img.shields.io/badge/bugcrowd-levelup%200x04-orange.svg)](https://www.youtube.com/watch?v=C-GabM2db9A) [![DEF CON 27 Demo Labs](https://img.shields.io/badge/defcon%2027-demo%20labs-purple.svg)](https://www.defcon.org/html/defcon-27/dc-27-demolabs.html) [![DEF CON 27 Recon Village](https://img.shields.io/badge/defcon%2027-recon%20village-lightgrey.svg)](https://reconvillage.org/) [![DEF CON 28 Red Team Village](https://img.shields.io/badge/defcon%2028-red%20team%20village-red.svg)](https://www.youtube.com/c/RedTeamVillage/featured) [![Bugcrowd LevelUp 0x07](https://img.shields.io/badge/bugcrowd-levelup%200x07-orange.svg)](https://www.twitch.tv/videos/723418873) [![Grayhat 2020](https://img.shields.io/badge/grayhat%202020-bootcamp-lightgrey.svg)](https://www.youtube.com/watch?v=J33JmuQ79tE) [![BeNeLux 2020](https://img.shields.io/badge/owasp%202020-benelux%20days-blue.svg)](https://www.youtube.com/watch?v=fDlKQXRaGl0) [![BSides København 2020](https://img.shields.io/badge/bsides%202020-københavn-red.svg)](https://vimeo.com/481985359) [![ESW 2021](https://img.shields.io/badge/security%20weekly-esw%20219-blue.svg)](https://www.youtube.com/watch?v=fDlKQXRaGl0)

Did you write a blog post, magazine article or do a podcast about OWASP Amass? Or maybe you held or joined a conference talk or meetup session, a hacking workshop or public training where this project was mentioned?

Add it to our ever-growing list of [REFERENCES.md](REFERENCES.md) by forking and opening a Pull Request!

### Top Mentions

* [Hakluke’s Guide to Amass — How to Use Amass More Effectively for Bug Bounties](https://medium.com/@hakluke/haklukes-guide-to-amass-how-to-use-amass-more-effectively-for-bug-bounties-7c37570b83f7)
* [SecurityTrails | OWASP Amass: A Solid Information Gathering Tool](https://securitytrails.com/blog/owasp-amass)
* [TrustedSec | Upgrade Your Workflow, Part 1: Building OSINT Checklists](https://www.trustedsec.com/blog/upgrade-your-workflow-part-1-building-osint-checklists/)
* [SANS ISC | Offensive Tools Are For Blue Teams Too](https://isc.sans.edu/forums/diary/Offensive+Tools+Are+For+Blue+Teams+Too/25842/)
* [Daniel Miessler | amass — Automated Attack Surface Mapping](https://danielmiessler.com/study/amass/)
* [Dionach | How to Use OWASP Amass: An Extensive Tutorial](https://www.dionach.com/blog/how-to-use-owasp-amass-an-extensive-tutorial/)
* [Jason Haddix | LevelUp 0x02 - The Bug Hunters Methodology v3(ish)](https://www.youtube.com/watch?v=Qw1nNPiH_Go)
* [FireEye | Commando VM 2.0: Customization, Containers, and Kali, Oh My!](https://www.fireeye.com/blog/threat-research/2019/08/commando-vm-customization-containers-kali.html)
* [Hacker Toolbelt | OWASP Amass OSINT Reconnaissance](https://medium.com/hacker-toolbelt/owasp-amass-osint-reconnaissance-9b57d81fb958)
* [ToolWar | Extreme Subdomain Enumeration/Scanning on Windows : OWASP Amass](https://www.youtube.com/watch?v=mEQnVkSG19M)
* [Ghost Lulz | YouTube - Bug Bounty Tips: Amass Recon Tool](https://www.youtube.com/watch?v=QRkKzYH4efI)
* [HackbotOne | 10 Recon Tools For Bug Bounty](https://hackbotone.com/blog/10-recon-tools-for-bug-bounty)
* [Capt. Meelo | Asset Enumeration: Expanding a Target's Attack Surface](https://captmeelo.com/bugbounty/2019/09/02/asset-enumeration.html)
* [Noobhax | My Recon Process — DNS Enumeration](https://medium.com/@noobhax/my-recon-process-dns-enumeration-d0e288f81a8a)

## Licensing [![License](https://img.shields.io/github/license/OWASP/Amass)](https://www.apache.org/licenses/LICENSE-2.0)

This program is free software: you can redistribute it and/or modify it under the terms of the [Apache license](LICENSE). OWASP Amass and any contributions are Copyright © by Jeff Foley 2017-2021. Some subcomponents have separate licenses.

![Network graph](./images/network_06092018.png "Amass Network Mapping")<|MERGE_RESOLUTION|>--- conflicted
+++ resolved
@@ -28,11 +28,7 @@
 | DNS          | Brute forcing, Reverse DNS sweeping, NSEC zone walking, Zone transfers, FQDN alterations/permutations, FQDN Similarity-based Guessing |
 | Scraping     | Ask, Baidu, Bing, BuiltWith, DNSDumpster, HackerOne, IPv4Info, RapidDNS, Riddler, SiteDossier, Yahoo, DuckDuckGo, NetCraft |
 | Certificates | Active pulls (optional), Censys, CertSpotter, Crtsh, FacebookCT, GoogleCT |
-<<<<<<< HEAD
-| APIs         | AlienVault, Anubis, BinaryEdge, BGPView, BufferOver, C99, CIRCL, Cloudflare, CommonCrawl, DNSDB, GitHub, HackerTarget, Mnemonic, NetworksDB, PassiveTotal, Pastebin, RADb, ReconDev, Robtex, SecurityTrails, ShadowServer, Shodan, SonarSearch, Spyse, Sublist3rAPI, Qwant, TeamCymru, ThreatBook, ThreatCrowd, ThreatMiner, Twitter, Umbrella, URLScan, VirusTotal, WhoisXML, ZETAlytics, ZoomEye, Hunter |
-=======
-| APIs         | AlienVault, Anubis, BinaryEdge, BGPView, BufferOver, C99, CIRCL, Cloudflare, CommonCrawl, DNSDB, GitHub, HackerTarget, Mnemonic, NetworksDB, PassiveTotal, RADb, ReconDev, Robtex, SecurityTrails, ShadowServer, Shodan, SonarSearch, Spyse, Sublist3rAPI, TeamCymru, ThreatBook, ThreatCrowd, ThreatMiner, Twitter, Umbrella, URLScan, VirusTotal, WhoisXML, ZETAlytics, ZoomEye |
->>>>>>> 69b42d0c
+| APIs         | AlienVault, Anubis, BinaryEdge, BGPView, BufferOver, C99, CIRCL, Cloudflare, CommonCrawl, DNSDB, GitHub, HackerTarget, Mnemonic, NetworksDB, PassiveTotal, RADb, ReconDev, Robtex, SecurityTrails, ShadowServer, Shodan, SonarSearch, Spyse, Sublist3rAPI, Qwant, TeamCymru, ThreatBook, ThreatCrowd, ThreatMiner, Twitter, Umbrella, URLScan, VirusTotal, WhoisXML, ZETAlytics, ZoomEye, Hunter |
 | Web Archives | ArchiveIt, ArchiveToday, Wayback |
 
 ----
