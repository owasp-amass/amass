--- conflicted
+++ resolved
@@ -12,11 +12,6 @@
     scrape(ctx, {url=build_url(domain)})
 end
 
-<<<<<<< HEAD
-function buildurl(domain)
+function build_url(domain)
     return "https://riddler.io/search/exportcsv?q=pld:" .. domain
-=======
-function build_url(domain)
-    return "https://riddler.io/search?q=pld:" .. domain
->>>>>>> 6fa74e92
 end